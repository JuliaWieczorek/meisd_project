--- conflicted
+++ resolved
@@ -36,17 +36,10 @@
 print("GPU name:", torch.cuda.get_device_name(0) if torch.cuda.is_available() else "No GPU")
 
 DEFAULTS = {
-<<<<<<< HEAD
     "max_len": 100,
     "batch_size": 16,  # Zmniejszono batch size
     "epochs_MEISD": 15,
     "epochs_ESConv": 3,
-=======
-    "max_len": 36, #100,
-    "batch_size": 4, #16,  # Zmniejszono batch size
-    "epochs_MEISD": 1,
-    "epochs_ESConv": 1,
->>>>>>> 37bc7f63
     "learning_rate_meisd": 5e-6,  # Zmniejszono learning rate
     "learning_rate_esconv": 2e-6,  # Jeszcze mniejszy dla fine-tuningu
     "dropout": 0.5,  # Zwiększono dropout
